[tool.poetry]
name = "litellm"
version = "1.33.8"
description = "Library to easily interface with LLM API providers"
authors = ["BerriAI"]
license = "MIT"
readme = "README.md"

[tool.poetry.urls]
homepage = "https://litellm.ai"
repository = "https://github.com/BerriAI/litellm"
documentation = "https://docs.litellm.ai"

[tool.poetry.dependencies]
python = ">=3.8.1,<4.0, !=3.9.7"
openai = ">=1.0.0"
python-dotenv = ">=0.2.0"
tiktoken = ">=0.4.0"
importlib-metadata = ">=6.8.0"
tokenizers = "*"
click = "*"
jinja2 = "^3.1.2"
aiohttp = "*"
requests = "^2.31.0"

uvicorn = {version = "^0.22.0", optional = true}
gunicorn = {version = "^21.2.0", optional = true}
fastapi = {version = "^0.109.1", optional = true}
backoff = {version = "*", optional = true}
pyyaml = {version = "^6.0.1", optional = true}
rq = {version = "*", optional = true}
orjson = {version = "^3.9.7", optional = true}
apscheduler = {version = "^3.10.4", optional = true}
fastapi-sso = { version = "^0.10.0", optional = true }
PyJWT = { version = "^2.8.0", optional = true }
python-multipart = { version = "^0.0.6", optional = true }
<<<<<<< HEAD
argon2-cffi = { version = "^23.1.0", optional = true }
prisma = {version = "0.11.0", optional = true}
azure-identity = {version = "^1.15.0", optional = true}
azure-keyvault-secrets = {version = "^4.8.0", optional = true}
google-cloud-kms = {version = "^2.21.3", optional = true}
resend = {version = "^0.8.0", optional = true}
=======
cryptography = { version = "41.0.3", optional = true }
>>>>>>> 05dfc9e6

[tool.poetry.extras]
proxy = [
    "gunicorn",
    "uvicorn",
    "fastapi",
    "backoff",
    "pyyaml",
    "rq",
    "orjson",
    "apscheduler",
    "fastapi-sso",
    "PyJWT",
    "python-multipart",
    "cryptography"
]

extra_proxy = [
    "prisma",
    "azure-identity",
    "azure-keyvault-secrets",
    "google-cloud-kms",
    "resend"
]


[tool.poetry.scripts]
litellm = 'litellm:run_server'

[tool.poetry.group.dev.dependencies]
flake8 = "^6.1.0"
black = "^23.12.0"
pytest = "^7.4.3"
pytest-mock = "^3.12.0"

[build-system]
requires = ["poetry-core", "wheel"]
build-backend = "poetry.core.masonry.api"

[tool.commitizen]
version = "1.33.8"
version_files = [
    "pyproject.toml:^version"
]
<|MERGE_RESOLUTION|>--- conflicted
+++ resolved
@@ -34,16 +34,13 @@
 fastapi-sso = { version = "^0.10.0", optional = true }
 PyJWT = { version = "^2.8.0", optional = true }
 python-multipart = { version = "^0.0.6", optional = true }
-<<<<<<< HEAD
 argon2-cffi = { version = "^23.1.0", optional = true }
 prisma = {version = "0.11.0", optional = true}
 azure-identity = {version = "^1.15.0", optional = true}
 azure-keyvault-secrets = {version = "^4.8.0", optional = true}
 google-cloud-kms = {version = "^2.21.3", optional = true}
 resend = {version = "^0.8.0", optional = true}
-=======
 cryptography = { version = "41.0.3", optional = true }
->>>>>>> 05dfc9e6
 
 [tool.poetry.extras]
 proxy = [
