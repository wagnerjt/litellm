--- conflicted
+++ resolved
@@ -11,11 +11,8 @@
 
 sys.path.insert(
     0, os.path.abspath("../..")
-<<<<<<< HEAD
 )  # Adds the parent directory to the systempath
-=======
-)  # Adds the parent directory to the system-path
->>>>>>> c446ef37
+
 
 import os
 from unittest.mock import AsyncMock, MagicMock, patch
