--- conflicted
+++ resolved
@@ -1888,7 +1888,7 @@
                 raise e
 
 
-<<<<<<< HEAD
+
 @pytest.mark.asyncio
 async def test_is_proxy_set():
     """
@@ -1925,7 +1925,7 @@
     )  # type: ignore
 
     assert check_proxy(client=model_client._client) is True
-=======
+
 @pytest.mark.parametrize(
     "model, base_model, llm_provider",
     [
@@ -2027,4 +2027,3 @@
                 pass
     except Exception as e:
         pytest.fail(f"Got unexpected exception on router! - {str(e)}")
->>>>>>> f8753514
