import enum
import json
import uuid
from datetime import datetime
from typing import TYPE_CHECKING, Any, Callable, Dict, List, Literal, Optional, Union

import httpx
from pydantic import (
    BaseModel,
    ConfigDict,
    Field,
    Json,
    field_validator,
    model_validator,
)
from typing_extensions import Required, TypedDict

from litellm.types.integrations.slack_alerting import AlertType
from litellm.types.llms.openai import AllMessageValues, OpenAIFileObject
from litellm.types.router import RouterErrors, UpdateRouterConfig
from litellm.types.utils import (
    CallTypes,
    EmbeddingResponse,
    GenericBudgetConfigType,
    ImageResponse,
    LiteLLMPydanticObjectBase,
    ModelResponse,
    ProviderField,
    StandardCallbackDynamicParams,
    StandardLoggingMCPToolCall,
    StandardLoggingModelInformation,
    StandardLoggingPayloadErrorInformation,
    StandardLoggingPayloadStatus,
    StandardLoggingVectorStoreRequest,
    StandardPassThroughResponseObject,
    TextCompletionResponse,
)

from .types_utils.utils import get_instance_fn, validate_custom_validate_return_type

if TYPE_CHECKING:
    from opentelemetry.trace import Span as _Span

    Span = Union[_Span, Any]
else:
    Span = Any


class LiteLLMTeamRoles(enum.Enum):
    # team admin
    TEAM_ADMIN = "admin"
    # team member
    TEAM_MEMBER = "user"


class LitellmUserRoles(str, enum.Enum):
    """
    Admin Roles:
    PROXY_ADMIN: admin over the platform
    PROXY_ADMIN_VIEW_ONLY: can login, view all own keys, view all spend
    ORG_ADMIN: admin over a specific organization, can create teams, users only within their organization

    Internal User Roles:
    INTERNAL_USER: can login, view/create/delete their own keys, view their spend
    INTERNAL_USER_VIEW_ONLY: can login, view their own keys, view their own spend


    Team Roles:
    TEAM: used for JWT auth


    Customer Roles:
    CUSTOMER: External users -> these are customers

    """

    # Admin Roles
    PROXY_ADMIN = "proxy_admin"
    PROXY_ADMIN_VIEW_ONLY = "proxy_admin_viewer"

    # Organization admins
    ORG_ADMIN = "org_admin"

    # Internal User Roles
    INTERNAL_USER = "internal_user"
    INTERNAL_USER_VIEW_ONLY = "internal_user_viewer"

    # Team Roles
    TEAM = "team"

    # Customer Roles - External users of proxy
    CUSTOMER = "customer"

    def __str__(self):
        return str(self.value)

    def values(self) -> List[str]:
        return list(self.__annotations__.keys())

    @property
    def description(self):
        """
        Descriptions for the enum values
        """
        descriptions = {
            "proxy_admin": "admin over litellm proxy, has all permissions",
            "proxy_admin_viewer": "view all keys, view all spend",
            "internal_user": "view/create/delete their own keys, view their own spend",
            "internal_user_viewer": "view their own keys, view their own spend",
            "team": "team scope used for JWT auth",
            "customer": "customer",
        }
        return descriptions.get(self.value, "")

    @property
    def ui_label(self):
        """
        UI labels for the enum values
        """
        ui_labels = {
            "proxy_admin": "Admin (All Permissions)",
            "proxy_admin_viewer": "Admin (View Only)",
            "internal_user": "Internal User (Create/Delete/View)",
            "internal_user_viewer": "Internal User (View Only)",
            "team": "Team",
            "customer": "Customer",
        }
        return ui_labels.get(self.value, "")

    @property
    def is_internal_user_role(self) -> bool:
        """returns true if this role is an `internal_user` or `internal_user_viewer` role"""
        return self.value in [
            self.INTERNAL_USER,
            self.INTERNAL_USER_VIEW_ONLY,
        ]


class LitellmTableNames(str, enum.Enum):
    """
    Enum for Table Names used by LiteLLM
    """

    TEAM_TABLE_NAME = "LiteLLM_TeamTable"
    USER_TABLE_NAME = "LiteLLM_UserTable"
    KEY_TABLE_NAME = "LiteLLM_VerificationToken"
    PROXY_MODEL_TABLE_NAME = "LiteLLM_ProxyModelTable"
    MANAGED_FILE_TABLE_NAME = "LiteLLM_ManagedFileTable"
    MCP_SERVER_TABLE_NAME = "LiteLLM_MCPServerTable"


class Litellm_EntityType(enum.Enum):
    """
    Enum for types of entities on litellm

    This enum allows specifying the type of entity that is being tracked in the database.
    """

    KEY = "key"
    USER = "user"
    END_USER = "end_user"
    TEAM = "team"
    TEAM_MEMBER = "team_member"
    ORGANIZATION = "organization"

    # global proxy level entity
    PROXY = "proxy"


def hash_token(token: str):
    import hashlib

    # Hash the string using SHA-256
    hashed_token = hashlib.sha256(token.encode()).hexdigest()

    return hashed_token


class LiteLLM_UpperboundKeyGenerateParams(LiteLLMPydanticObjectBase):
    """
    Set default upperbound to max budget a key called via `/key/generate` can be.

    Args:
        max_budget (Optional[float], optional): Max budget a key can be. Defaults to None.
        budget_duration (Optional[str], optional): Duration of the budget. Defaults to None.
        duration (Optional[str], optional): Duration of the key. Defaults to None.
        max_parallel_requests (Optional[int], optional): Max number of requests that can be made in parallel. Defaults to None.
        tpm_limit (Optional[int], optional): Tpm limit. Defaults to None.
        rpm_limit (Optional[int], optional): Rpm limit. Defaults to None.
    """

    max_budget: Optional[float] = None
    budget_duration: Optional[str] = None
    duration: Optional[str] = None
    max_parallel_requests: Optional[int] = None
    tpm_limit: Optional[int] = None
    rpm_limit: Optional[int] = None


class KeyManagementRoutes(str, enum.Enum):
    """
    Enum for key management routes
    """

    # write routes
    KEY_GENERATE = "/key/generate"
    KEY_UPDATE = "/key/update"
    KEY_DELETE = "/key/delete"
    KEY_REGENERATE = "/key/regenerate"
    KEY_REGENERATE_WITH_PATH_PARAM = "/key/{key_id}/regenerate"
    KEY_BLOCK = "/key/block"
    KEY_UNBLOCK = "/key/unblock"

    # info and health routes
    KEY_INFO = "/key/info"
    KEY_HEALTH = "/key/health"

    # list routes
    KEY_LIST = "/key/list"


class LiteLLMRoutes(enum.Enum):
    openai_route_names = [
        "chat_completion",
        "completion",
        "embeddings",
        "image_generation",
        "audio_transcriptions",
        "moderations",
        "model_list",  # OpenAI /v1/models route
    ]
    openai_routes = [
        # chat completions
        "/engines/{model}/chat/completions",
        "/openai/deployments/{model}/chat/completions",
        "/chat/completions",
        "/v1/chat/completions",
        # completions
        "/engines/{model}/completions",
        "/openai/deployments/{model}/completions",
        "/completions",
        "/v1/completions",
        # embeddings
        "/engines/{model}/embeddings",
        "/openai/deployments/{model}/embeddings",
        "/embeddings",
        "/v1/embeddings",
        # image generation
        "/images/generations",
        "/v1/images/generations",
        # audio transcription
        "/audio/transcriptions",
        "/v1/audio/transcriptions",
        # audio Speech
        "/audio/speech",
        "/v1/audio/speech",
        # moderations
        "/moderations",
        "/v1/moderations",
        # batches
        "/v1/batches",
        "/batches",
        "/v1/batches/{batch_id}",
        "/batches/{batch_id}",
        # files
        "/v1/files",
        "/files",
        "/v1/files/{file_id}",
        "/files/{file_id}",
        "/v1/files/{file_id}/content",
        "/files/{file_id}/content",
        # fine_tuning
        "/fine_tuning/jobs",
        "/v1/fine_tuning/jobs",
        "/fine_tuning/jobs/{fine_tuning_job_id}/cancel",
        "/v1/fine_tuning/jobs/{fine_tuning_job_id}/cancel",
        # assistants-related routes
        "/assistants",
        "/v1/assistants",
        "/v1/assistants/{assistant_id}",
        "/assistants/{assistant_id}",
        "/threads",
        "/v1/threads",
        "/threads/{thread_id}",
        "/v1/threads/{thread_id}",
        "/threads/{thread_id}/messages",
        "/v1/threads/{thread_id}/messages",
        "/threads/{thread_id}/runs",
        "/v1/threads/{thread_id}/runs",
        # models
        "/models",
        "/v1/models",
        # token counter
        "/utils/token_counter",
        "/utils/transform_request",
        # rerank
        "/rerank",
        "/v1/rerank",
        "/v2/rerank"
        # realtime
        "/realtime",
        "/v1/realtime",
        "/realtime?{model}",
        "/v1/realtime?{model}",
        # responses API
        "/responses",
        "/v1/responses",
        "/responses/{response_id}",
        "/v1/responses/{response_id}",
        "/responses/{response_id}/input_items",
        "/v1/responses/{response_id}/input_items",
    ]

    mapped_pass_through_routes = [
        "/bedrock",
        "/vertex-ai",
        "/vertex_ai",
        "/cohere",
        "/gemini",
        "/anthropic",
        "/langfuse",
        "/azure",
        "/openai",
        "/assemblyai",
        "/eu.assemblyai",
        "/vllm",
        "/mistral",
    ]

    anthropic_routes = [
        "/v1/messages",
        # MCP routes
        "/mcp/tools",
        "/mcp/tools/list",
        "/mcp/tools/call",
    ]

    llm_api_routes = openai_routes + anthropic_routes + mapped_pass_through_routes
    info_routes = [
        "/key/info",
        "/key/health",
        "/team/info",
        "/team/list",
        "/v2/team/list",
        "/organization/list",
        "/team/available",
        "/user/info",
        "/model/info",
        "/v1/model/info",
        "/v2/model/info",
        "/v2/key/info",
        "/model_group/info",
        "/health",
        "/key/list",
        "/user/filter/ui",
        # mcp servers
        "/v1/mcp/server",
        "/v1/mcp/server/*/tools",
    ]

    # NOTE: ROUTES ONLY FOR MASTER KEY - only the Master Key should be able to Reset Spend
    master_key_only_routes = ["/global/spend/reset"]

    key_management_routes = [
        KeyManagementRoutes.KEY_GENERATE,
        KeyManagementRoutes.KEY_UPDATE,
        KeyManagementRoutes.KEY_DELETE,
        KeyManagementRoutes.KEY_INFO,
        KeyManagementRoutes.KEY_REGENERATE,
        KeyManagementRoutes.KEY_REGENERATE_WITH_PATH_PARAM,
        KeyManagementRoutes.KEY_LIST,
        KeyManagementRoutes.KEY_BLOCK,
        KeyManagementRoutes.KEY_UNBLOCK,
    ]

    management_routes = [
        # user
        "/user/new",
        "/user/update",
        "/user/delete",
        "/user/info",
        # team
        "/team/new",
        "/team/update",
        "/team/delete",
        "/team/list",
        "/v2/team/list",
        "/team/info",
        "/team/block",
        "/team/unblock",
        "/team/available",
        "/team/permissions_list",
        "/team/permissions_update",
        # model
        "/model/new",
        "/model/update",
        "/model/delete",
        "/model/info",
        # mcp servers
        "/v1/mcp/server",
    ] + key_management_routes

    spend_tracking_routes = [
        # spend
        "/spend/keys",
        "/spend/users",
        "/spend/tags",
        "/spend/calculate",
        "/spend/logs",
    ]

    global_spend_tracking_routes = [
        # global spend
        "/global/spend/logs",
        "/global/spend",
        "/global/spend/keys",
        "/global/spend/teams",
        "/global/spend/end_users",
        "/global/spend/models",
        "/global/predict/spend/logs",
        "/global/spend/report",
        "/global/spend/provider",
    ]

    public_routes = set(
        [
            "/routes",
            "/",
            "/health/liveliness",
            "/health/liveness",
            "/health/readiness",
            "/test",
            "/config/yaml",
            "/metrics",
        ]
    )

    ui_routes = [
        "/sso",
        "/sso/get/ui_settings",
        "/login",
        "/key/info",
        "/config",
        "/spend",
        "/model/info",
        "/v2/model/info",
        "/v2/key/info",
        "/models",
        "/v1/models",
        "/global/spend",
        "/global/spend/logs",
        "/global/spend/keys",
        "/global/spend/models",
        "/global/predict/spend/logs",
        "/global/activity",
        "/health/services",
        "/get/litellm_model_cost_map",
    ] + info_routes

    internal_user_routes = (
        [
            "/global/spend/tags",
            "/global/spend/keys",
            "/global/spend/models",
            "/global/spend/provider",
            "/global/spend/end_users",
            "/global/activity",
            "/global/activity/model",
        ]
        + spend_tracking_routes
        + key_management_routes
    )

    internal_user_view_only_routes = spend_tracking_routes + global_spend_tracking_routes

    self_managed_routes = [
        "/team/member_add",
        "/team/member_delete",
        "/team/permissions_list",
        "/team/permissions_update",
        "/team/daily/activity",
        "/model/new",
        "/model/update",
        "/model/delete",
        "/user/daily/activity",
        "/model/{model_id}/update",
    ]  # routes that manage their own allowed/disallowed logic

    ## Org Admin Routes ##

    # Routes only an Org Admin Can Access
    org_admin_only_routes = [
        "/organization/info",
        "/organization/delete",
        "/organization/member_add",
        "/organization/member_update",
    ]

    # All routes accesible by an Org Admin
    org_admin_allowed_routes = org_admin_only_routes + management_routes + self_managed_routes


class LiteLLMPromptInjectionParams(LiteLLMPydanticObjectBase):
    heuristics_check: bool = False
    vector_db_check: bool = False
    llm_api_check: bool = False
    llm_api_name: Optional[str] = None
    llm_api_system_prompt: Optional[str] = None
    llm_api_fail_call_string: Optional[str] = None
    reject_as_response: Optional[bool] = Field(
        default=False,
        description="Return rejected request error message as a string to the user. Default behaviour is to raise an exception.",
    )

    @model_validator(mode="before")
    @classmethod
    def check_llm_api_params(cls, values):
        llm_api_check = values.get("llm_api_check")
        if llm_api_check is True:
            if "llm_api_name" not in values or not values["llm_api_name"]:
                raise ValueError("If llm_api_check is set to True, llm_api_name must be provided")
            if "llm_api_system_prompt" not in values or not values["llm_api_system_prompt"]:
                raise ValueError("If llm_api_check is set to True, llm_api_system_prompt must be provided")
            if "llm_api_fail_call_string" not in values or not values["llm_api_fail_call_string"]:
                raise ValueError("If llm_api_check is set to True, llm_api_fail_call_string must be provided")
        return values


######### Request Class Definition ######
class ProxyChatCompletionRequest(LiteLLMPydanticObjectBase):
    model: str
    messages: List[Dict[str, str]]
    temperature: Optional[float] = None
    top_p: Optional[float] = None
    n: Optional[int] = None
    stream: Optional[bool] = None
    stop: Optional[List[str]] = None
    max_tokens: Optional[int] = None
    presence_penalty: Optional[float] = None
    frequency_penalty: Optional[float] = None
    logit_bias: Optional[Dict[str, float]] = None
    user: Optional[str] = None
    response_format: Optional[Dict[str, str]] = None
    seed: Optional[int] = None
    tools: Optional[List[str]] = None
    tool_choice: Optional[str] = None
    functions: Optional[List[str]] = None  # soon to be deprecated
    function_call: Optional[str] = None  # soon to be deprecated

    # Optional LiteLLM params
    caching: Optional[bool] = None
    api_base: Optional[str] = None
    api_version: Optional[str] = None
    api_key: Optional[str] = None
    num_retries: Optional[int] = None
    context_window_fallback_dict: Optional[Dict[str, str]] = None
    fallbacks: Optional[List[str]] = None
    metadata: Optional[Dict[str, str]] = {}
    deployment_id: Optional[str] = None
    request_timeout: Optional[int] = None

    model_config = ConfigDict(
        extra="allow"
    )  # allow params not defined here, these fall in litellm.completion(**kwargs)


class ModelInfoDelete(LiteLLMPydanticObjectBase):
    id: str


class ModelInfo(LiteLLMPydanticObjectBase):
    id: Optional[str]
    mode: Optional[Literal["embedding", "chat", "completion"]]
    input_cost_per_token: Optional[float] = 0.0
    output_cost_per_token: Optional[float] = 0.0
    max_tokens: Optional[int] = 2048  # assume 2048 if not set

    # for azure models we need users to specify the base model, one azure you can call deployments - azure/my-random-model
    # we look up the base model in model_prices_and_context_window.json
    base_model: Optional[
        Literal[
            "gpt-4-1106-preview",
            "gpt-4-32k",
            "gpt-4",
            "gpt-3.5-turbo-16k",
            "gpt-3.5-turbo",
            "text-embedding-ada-002",
        ]
    ]

    model_config = ConfigDict(protected_namespaces=(), extra="allow")

    @model_validator(mode="before")
    @classmethod
    def set_model_info(cls, values):
        if values.get("id") is None:
            values.update({"id": str(uuid.uuid4())})
        if values.get("mode") is None:
            values.update({"mode": None})
        if values.get("input_cost_per_token") is None:
            values.update({"input_cost_per_token": None})
        if values.get("output_cost_per_token") is None:
            values.update({"output_cost_per_token": None})
        if values.get("max_tokens") is None:
            values.update({"max_tokens": None})
        if values.get("base_model") is None:
            values.update({"base_model": None})
        return values


class ProviderInfo(LiteLLMPydanticObjectBase):
    name: str
    fields: List[ProviderField]


class BlockUsers(LiteLLMPydanticObjectBase):
    user_ids: List[str]  # required


class ModelParams(LiteLLMPydanticObjectBase):
    model_name: str
    litellm_params: dict
    model_info: ModelInfo

    model_config = ConfigDict(protected_namespaces=())

    @model_validator(mode="before")
    @classmethod
    def set_model_info(cls, values):
        if values.get("model_info") is None:
            values.update({"model_info": ModelInfo(id=None, mode="chat", base_model=None)})
        return values


class GenerateRequestBase(LiteLLMPydanticObjectBase):
    """
    Overlapping schema between key and user generate/update requests
    """

    key_alias: Optional[str] = None
    duration: Optional[str] = None
    models: Optional[list] = []
    spend: Optional[float] = 0
    max_budget: Optional[float] = None
    user_id: Optional[str] = None
    team_id: Optional[str] = None
    max_parallel_requests: Optional[int] = None
    metadata: Optional[dict] = {}
    tpm_limit: Optional[int] = None
    rpm_limit: Optional[int] = None
    budget_duration: Optional[str] = None
    allowed_cache_controls: Optional[list] = []
    config: Optional[dict] = {}
    permissions: Optional[dict] = {}
<<<<<<< HEAD
    model_max_budget: Optional[dict] = {}  # {"gpt-4": 5.0, "gpt-3.5-turbo": 5.0}, defaults to {}
=======
    model_max_budget: Optional[
        dict
    ] = {}  # {"gpt-4": 5.0, "gpt-3.5-turbo": 5.0}, defaults to {}
>>>>>>> 3a733090

    model_config = ConfigDict(protected_namespaces=())
    model_rpm_limit: Optional[dict] = None
    model_tpm_limit: Optional[dict] = None
    guardrails: Optional[List[str]] = None
    blocked: Optional[bool] = None
    aliases: Optional[dict] = {}


class KeyRequestBase(GenerateRequestBase):
    key: Optional[str] = None
    budget_id: Optional[str] = None
    tags: Optional[List[str]] = None
    enforced_params: Optional[List[str]] = None
    allowed_routes: Optional[list] = []


class GenerateKeyRequest(KeyRequestBase):
    soft_budget: Optional[float] = None
    send_invite_email: Optional[bool] = None


class GenerateKeyResponse(KeyRequestBase):
    key: str  # type: ignore
    key_name: Optional[str] = None
    expires: Optional[datetime]
    user_id: Optional[str] = None
    token_id: Optional[str] = None
    litellm_budget_table: Optional[Any] = None
    token: Optional[str] = None
    created_by: Optional[str] = None
    updated_by: Optional[str] = None
    created_at: Optional[datetime] = None
    updated_at: Optional[datetime] = None

    @model_validator(mode="before")
    @classmethod
    def set_model_info(cls, values):
        if values.get("token") is not None:
            values.update({"key": values.get("token")})
        dict_fields = [
            "metadata",
            "aliases",
            "config",
            "permissions",
            "model_max_budget",
        ]
        for field in dict_fields:
            value = values.get(field)
            if value is not None and isinstance(value, str):
                try:
                    values[field] = json.loads(value)
                except json.JSONDecodeError:
                    raise ValueError(f"Field {field} should be a valid dictionary")

        return values


class UpdateKeyRequest(KeyRequestBase):
    # Note: the defaults of all Params here MUST BE NONE
    # else they will get overwritten
    key: str  # type: ignore
    duration: Optional[str] = None
    spend: Optional[float] = None
    metadata: Optional[dict] = None
    temp_budget_increase: Optional[float] = None
    temp_budget_expiry: Optional[datetime] = None

    @model_validator(mode="after")
    def validate_temp_budget(self) -> "UpdateKeyRequest":
        if self.temp_budget_increase is not None or self.temp_budget_expiry is not None:
            if self.temp_budget_increase is None or self.temp_budget_expiry is None:
                raise ValueError("temp_budget_increase and temp_budget_expiry must be set together")
        return self


class RegenerateKeyRequest(GenerateKeyRequest):
    # This needs to be different from UpdateKeyRequest, because "key" is optional for this
    key: Optional[str] = None
    duration: Optional[str] = None
    spend: Optional[float] = None
    metadata: Optional[dict] = None
    new_master_key: Optional[str] = None


class KeyRequest(LiteLLMPydanticObjectBase):
    keys: Optional[List[str]] = None
    key_aliases: Optional[List[str]] = None

    @model_validator(mode="before")
    @classmethod
    def validate_at_least_one(cls, values):
        if not values.get("keys") and not values.get("key_aliases"):
            raise ValueError("At least one of 'keys' or 'key_aliases' must be provided.")
        return values


class LiteLLM_ModelTable(LiteLLMPydanticObjectBase):
    model_aliases: Optional[Union[str, dict]] = None  # json dump the dict
    created_by: str
    updated_by: str

    model_config = ConfigDict(protected_namespaces=())


class LiteLLM_ProxyModelTable(LiteLLMPydanticObjectBase):
    model_id: str
    model_name: str
    litellm_params: dict
    model_info: dict
    created_by: str
    updated_by: str

    @model_validator(mode="before")
    @classmethod
    def check_potential_json_str(cls, values):
        if isinstance(values.get("litellm_params"), str):
            try:
                values["litellm_params"] = json.loads(values["litellm_params"])
            except json.JSONDecodeError:
                pass
        if isinstance(values.get("model_info"), str):
            try:
                values["model_info"] = json.loads(values["model_info"])
            except json.JSONDecodeError:
                pass
        return values


# MCP Server Types
# class LiteLLM_ModelTable(LiteLLMPydanticObjectBase):
#     model_aliases: Optional[Union[str, dict]] = None  # json dump the dict
#     created_by: str
#     updated_by: str

#     model_config = ConfigDict(protected_namespaces=())


class MCPServerCreateResponseObject(TypedDict):
    id: str
    name: str
    description: str
    transport: Literal["sse", "http"]
    api_base: str
    created_by: str
    updated_by: str


class NewMCPServerRequest(LiteLLMPydanticObjectBase):
    server_id: Optional[str] = None
    alias: Optional[str] = None
    description: Optional[str] = None
    transport: Literal["sse", "http"] = "http"
    spec_version: Literal["2025-03-26", "2024-11-05"] = "2025-03-26"
    auth_type: Optional[Literal["API_KEY", "BEARER_TOKEN", "BASIC"]] = None
    url: str


class NewMCPServerDeleteRequest(LiteLLMPydanticObjectBase):
    server_id: str


class NewUserRequest(GenerateRequestBase):
    max_budget: Optional[float] = None
    user_email: Optional[str] = None
    user_alias: Optional[str] = None
    user_role: Optional[
        Literal[
            LitellmUserRoles.PROXY_ADMIN,
            LitellmUserRoles.PROXY_ADMIN_VIEW_ONLY,
            LitellmUserRoles.INTERNAL_USER,
            LitellmUserRoles.INTERNAL_USER_VIEW_ONLY,
        ]
    ] = None
    teams: Optional[list] = None
    auto_create_key: bool = True  # flag used for returning a key as part of the /user/new response
    send_invite_email: Optional[bool] = None
    sso_user_id: Optional[str] = None


class NewUserResponse(GenerateKeyResponse):
    max_budget: Optional[float] = None
    user_email: Optional[str] = None
    user_role: Optional[
        Literal[
            LitellmUserRoles.PROXY_ADMIN,
            LitellmUserRoles.PROXY_ADMIN_VIEW_ONLY,
            LitellmUserRoles.INTERNAL_USER,
            LitellmUserRoles.INTERNAL_USER_VIEW_ONLY,
        ]
    ] = None
    teams: Optional[list] = None
    user_alias: Optional[str] = None
    model_max_budget: Optional[dict] = None
    created_at: Optional[datetime] = None
    updated_at: Optional[datetime] = None


class UpdateUserRequest(GenerateRequestBase):
    # Note: the defaults of all Params here MUST BE NONE
    # else they will get overwritten
    user_id: Optional[str] = None
    password: Optional[str] = None
    user_email: Optional[str] = None
    spend: Optional[float] = None
    metadata: Optional[dict] = None
    user_role: Optional[
        Literal[
            LitellmUserRoles.PROXY_ADMIN,
            LitellmUserRoles.PROXY_ADMIN_VIEW_ONLY,
            LitellmUserRoles.INTERNAL_USER,
            LitellmUserRoles.INTERNAL_USER_VIEW_ONLY,
        ]
    ] = None
    max_budget: Optional[float] = None

    @model_validator(mode="before")
    @classmethod
    def check_user_info(cls, values):
        if values.get("user_id") is None and values.get("user_email") is None:
            raise ValueError("Either user id or user email must be provided")
        return values


class DeleteUserRequest(LiteLLMPydanticObjectBase):
    user_ids: List[str]  # required


AllowedModelRegion = Literal["eu", "us"]


class BudgetNewRequest(LiteLLMPydanticObjectBase):
    budget_id: Optional[str] = Field(default=None, description="The unique budget id.")
    max_budget: Optional[float] = Field(
        default=None,
        description="Requests will fail if this budget (in USD) is exceeded.",
    )
    soft_budget: Optional[float] = Field(
        default=None,
        description="Requests will NOT fail if this is exceeded. Will fire alerting though.",
    )
    max_parallel_requests: Optional[int] = Field(
        default=None, description="Max concurrent requests allowed for this budget id."
    )
    tpm_limit: Optional[int] = Field(default=None, description="Max tokens per minute, allowed for this budget id.")
    rpm_limit: Optional[int] = Field(default=None, description="Max requests per minute, allowed for this budget id.")
    budget_duration: Optional[str] = Field(
        default=None,
        description="Max duration budget should be set for (e.g. '1hr', '1d', '28d')",
    )
    model_max_budget: Optional[GenericBudgetConfigType] = Field(
        default=None,
        description="Max budget for each model (e.g. {'gpt-4o': {'max_budget': '0.0000001', 'budget_duration': '1d', 'tpm_limit': 1000, 'rpm_limit': 1000}})",
    )


class BudgetRequest(LiteLLMPydanticObjectBase):
    budgets: List[str]


class BudgetDeleteRequest(LiteLLMPydanticObjectBase):
    id: str


class CustomerBase(LiteLLMPydanticObjectBase):
    user_id: str
    alias: Optional[str] = None
    spend: float = 0.0
    allowed_model_region: Optional[AllowedModelRegion] = None
    default_model: Optional[str] = None
    budget_id: Optional[str] = None
    litellm_budget_table: Optional[BudgetNewRequest] = None
    blocked: bool = False


class NewCustomerRequest(BudgetNewRequest):
    """
    Create a new customer, allocate a budget to them
    """

    user_id: str
    alias: Optional[str] = None  # human-friendly alias
    blocked: bool = False  # allow/disallow requests for this end-user
    budget_id: Optional[str] = None  # give either a budget_id or max_budget
<<<<<<< HEAD
    allowed_model_region: Optional[AllowedModelRegion] = (
        None  # require all user requests to use models in this specific region
    )
    default_model: Optional[str] = None  # if no equivalent model in allowed region - default all requests to this model
=======
    allowed_model_region: Optional[
        AllowedModelRegion
    ] = None  # require all user requests to use models in this specific region
    default_model: Optional[
        str
    ] = None  # if no equivalent model in allowed region - default all requests to this model
>>>>>>> 3a733090

    @model_validator(mode="before")
    @classmethod
    def check_user_info(cls, values):
        if values.get("max_budget") is not None and values.get("budget_id") is not None:
            raise ValueError("Set either 'max_budget' or 'budget_id', not both.")

        return values


class UpdateCustomerRequest(LiteLLMPydanticObjectBase):
    """
    Update a Customer, use this to update customer budgets etc

    """

    user_id: str
    alias: Optional[str] = None  # human-friendly alias
    blocked: bool = False  # allow/disallow requests for this end-user
    max_budget: Optional[float] = None
    budget_id: Optional[str] = None  # give either a budget_id or max_budget
<<<<<<< HEAD
    allowed_model_region: Optional[AllowedModelRegion] = (
        None  # require all user requests to use models in this specific region
    )
    default_model: Optional[str] = None  # if no equivalent model in allowed region - default all requests to this model
=======
    allowed_model_region: Optional[
        AllowedModelRegion
    ] = None  # require all user requests to use models in this specific region
    default_model: Optional[
        str
    ] = None  # if no equivalent model in allowed region - default all requests to this model
>>>>>>> 3a733090


class DeleteCustomerRequest(LiteLLMPydanticObjectBase):
    """
    Delete multiple Customers
    """

    user_ids: List[str]


class MemberBase(LiteLLMPydanticObjectBase):
    user_id: Optional[str] = None
    user_email: Optional[str] = None

    @model_validator(mode="before")
    @classmethod
    def check_user_info(cls, values):
        if not isinstance(values, dict):
            raise ValueError("input needs to be a dictionary")
        if values.get("user_id") is None and values.get("user_email") is None:
            raise ValueError("Either user id or user email must be provided")
        return values


class Member(MemberBase):
    role: Literal[
        "admin",
        "user",
    ]


class OrgMember(MemberBase):
    role: Literal[
        LitellmUserRoles.ORG_ADMIN,
        LitellmUserRoles.INTERNAL_USER,
        LitellmUserRoles.INTERNAL_USER_VIEW_ONLY,
    ]


class TeamBase(LiteLLMPydanticObjectBase):
    team_alias: Optional[str] = None
    team_id: Optional[str] = None
    organization_id: Optional[str] = None
    admins: list = []
    members: list = []
    members_with_roles: List[Member] = []
    team_member_permissions: Optional[List[str]] = None
    metadata: Optional[dict] = None
    tpm_limit: Optional[int] = None
    rpm_limit: Optional[int] = None

    # Budget fields
    max_budget: Optional[float] = None
    budget_duration: Optional[str] = None

    models: list = []
    blocked: bool = False


class NewTeamRequest(TeamBase):
    model_aliases: Optional[dict] = None
    tags: Optional[list] = None
    guardrails: Optional[List[str]] = None

    model_config = ConfigDict(protected_namespaces=())


class GlobalEndUsersSpend(LiteLLMPydanticObjectBase):
    api_key: Optional[str] = None
    startTime: Optional[datetime] = None
    endTime: Optional[datetime] = None


class UpdateTeamRequest(LiteLLMPydanticObjectBase):
    """
    UpdateTeamRequest, used by /team/update when you need to update a team

    team_id: str
    team_alias: Optional[str] = None
    organization_id: Optional[str] = None
    metadata: Optional[dict] = None
    tpm_limit: Optional[int] = None
    rpm_limit: Optional[int] = None
    max_budget: Optional[float] = None
    models: Optional[list] = None
    blocked: Optional[bool] = None
    budget_duration: Optional[str] = None
    guardrails: Optional[List[str]] = None
    """

    team_id: str  # required
    team_alias: Optional[str] = None
    organization_id: Optional[str] = None
    metadata: Optional[dict] = None
    tpm_limit: Optional[int] = None
    rpm_limit: Optional[int] = None
    max_budget: Optional[float] = None
    models: Optional[list] = None
    blocked: Optional[bool] = None
    budget_duration: Optional[str] = None
    tags: Optional[list] = None
    model_aliases: Optional[dict] = None
    guardrails: Optional[List[str]] = None


class ResetTeamBudgetRequest(LiteLLMPydanticObjectBase):
    """
    internal type used to reset the budget on a team
    used by reset_budget()

    team_id: str
    spend: float
    budget_reset_at: datetime
    """

    team_id: str
    spend: float
    budget_reset_at: datetime
    updated_at: datetime


class DeleteTeamRequest(LiteLLMPydanticObjectBase):
    team_ids: List[str]  # required


class BlockTeamRequest(LiteLLMPydanticObjectBase):
    team_id: str  # required


class BlockKeyRequest(LiteLLMPydanticObjectBase):
    key: str  # required


class AddTeamCallback(LiteLLMPydanticObjectBase):
    callback_name: str
<<<<<<< HEAD
    callback_type: Optional[Literal["success", "failure", "success_and_failure"]] = "success_and_failure"
=======
    callback_type: Optional[
        Literal["success", "failure", "success_and_failure"]
    ] = "success_and_failure"
>>>>>>> 3a733090
    callback_vars: Dict[str, str]

    @model_validator(mode="before")
    @classmethod
    def validate_callback_vars(cls, values):
        callback_vars = values.get("callback_vars", {})
        valid_keys = set(StandardCallbackDynamicParams.__annotations__.keys())
        for key, value in callback_vars.items():
            if key not in valid_keys:
                raise ValueError(f"Invalid callback variable: {key}. Must be one of {valid_keys}")
            if not isinstance(value, str):
                callback_vars[key] = str(value)
        return values


class TeamCallbackMetadata(LiteLLMPydanticObjectBase):
    success_callback: Optional[List[str]] = []
    failure_callback: Optional[List[str]] = []
    callbacks: Optional[List[str]] = []
    # for now - only supported for langfuse
    callback_vars: Optional[Dict[str, str]] = {}

    @model_validator(mode="before")
    @classmethod
    def validate_callback_vars(cls, values):
        success_callback = values.get("success_callback", [])
        if success_callback is None:
            values.pop("success_callback", None)
        failure_callback = values.get("failure_callback", [])
        if failure_callback is None:
            values.pop("failure_callback", None)
        callbacks = values.get("callbacks", [])
        if callbacks is None:
            values.pop("callbacks", None)

        callback_vars = values.get("callback_vars", {})
        if callback_vars is None:
            values.pop("callback_vars", None)
        if all(val is None for val in values.values()):
            return {
                "success_callback": [],
                "failure_callback": [],
                "callbacks": [],
                "callback_vars": {},
            }
        valid_keys = set(StandardCallbackDynamicParams.__annotations__.keys())
        if callback_vars is not None:
            for key in callback_vars:
                if key not in valid_keys:
                    raise ValueError(f"Invalid callback variable: {key}. Must be one of {valid_keys}")
        return values


class LiteLLM_TeamTable(TeamBase):
    team_id: str  # type: ignore
    spend: Optional[float] = None
    max_parallel_requests: Optional[int] = None
    budget_duration: Optional[str] = None
    budget_reset_at: Optional[datetime] = None
    model_id: Optional[int] = None
    litellm_model_table: Optional[LiteLLM_ModelTable] = None
    updated_at: Optional[datetime] = None
    created_at: Optional[datetime] = None

    model_config = ConfigDict(protected_namespaces=())

    @model_validator(mode="before")
    @classmethod
    def set_model_info(cls, values):
        dict_fields = [
            "metadata",
            "aliases",
            "config",
            "permissions",
            "model_max_budget",
            "model_aliases",
        ]

        if isinstance(values, BaseModel):
            values = values.model_dump()

        if isinstance(values.get("members_with_roles"), dict) and not values["members_with_roles"]:
            values["members_with_roles"] = []

        for field in dict_fields:
            value = values.get(field)
            if value is not None and isinstance(value, str):
                try:
                    values[field] = json.loads(value)
                except json.JSONDecodeError:
                    raise ValueError(f"Field {field} should be a valid dictionary")

        return values


class LiteLLM_TeamTableCachedObj(LiteLLM_TeamTable):
    last_refreshed_at: Optional[float] = None


class TeamRequest(LiteLLMPydanticObjectBase):
    teams: List[str]


class LiteLLM_BudgetTable(LiteLLMPydanticObjectBase):
    """Represents user-controllable params for a LiteLLM_BudgetTable record"""

    soft_budget: Optional[float] = None
    max_budget: Optional[float] = None
    max_parallel_requests: Optional[int] = None
    tpm_limit: Optional[int] = None
    rpm_limit: Optional[int] = None
    model_max_budget: Optional[dict] = None
    budget_duration: Optional[str] = None

    model_config = ConfigDict(protected_namespaces=())


class LiteLLM_TeamMemberTable(LiteLLM_BudgetTable):
    """
    Used to track spend of a user_id within a team_id
    """

    spend: Optional[float] = None
    user_id: Optional[str] = None
    team_id: Optional[str] = None
    budget_id: Optional[str] = None

    model_config = ConfigDict(protected_namespaces=())


class NewOrganizationRequest(LiteLLM_BudgetTable):
    organization_id: Optional[str] = None
    organization_alias: str
    models: List = []
    budget_id: Optional[str] = None
    metadata: Optional[dict] = None


class OrganizationRequest(LiteLLMPydanticObjectBase):
    organizations: List[str]


class DeleteOrganizationRequest(LiteLLMPydanticObjectBase):
    organization_ids: List[str]  # required


class KeyManagementSystem(enum.Enum):
    GOOGLE_KMS = "google_kms"
    AZURE_KEY_VAULT = "azure_key_vault"
    AWS_SECRET_MANAGER = "aws_secret_manager"
    GOOGLE_SECRET_MANAGER = "google_secret_manager"
    HASHICORP_VAULT = "hashicorp_vault"
    LOCAL = "local"
    AWS_KMS = "aws_kms"


class KeyManagementSettings(LiteLLMPydanticObjectBase):
    hosted_keys: Optional[List] = None
    store_virtual_keys: Optional[bool] = False
    """
    If True, virtual keys created by litellm will be stored in the secret manager
    """
    prefix_for_stored_virtual_keys: str = "litellm/"
    """
    If set, this prefix will be used for stored virtual keys in the secret manager
    """

    access_mode: Literal["read_only", "write_only", "read_and_write"] = "read_only"
    """
    Access mode for the secret manager, when write_only will only use for writing secrets
    """

    primary_secret_name: Optional[str] = None
    """
    If set, will read secrets from this primary secret in the secret manager

    eg. on AWS you can store multiple secret values as K/V pairs in a single secret
    """


class TeamDefaultSettings(LiteLLMPydanticObjectBase):
    team_id: str

    model_config = ConfigDict(
        extra="allow"
    )  # allow params not defined here, these fall in litellm.completion(**kwargs)


class DynamoDBArgs(LiteLLMPydanticObjectBase):
    billing_mode: Literal["PROVISIONED_THROUGHPUT", "PAY_PER_REQUEST"]
    read_capacity_units: Optional[int] = None
    write_capacity_units: Optional[int] = None
    ssl_verify: Optional[bool] = None
    region_name: str
    user_table_name: str = "LiteLLM_UserTable"
    key_table_name: str = "LiteLLM_VerificationToken"
    config_table_name: str = "LiteLLM_Config"
    spend_table_name: str = "LiteLLM_SpendLogs"
    aws_role_name: Optional[str] = None
    aws_session_name: Optional[str] = None
    aws_web_identity_token: Optional[str] = None
    aws_provider_id: Optional[str] = None
    aws_policy_arns: Optional[List[str]] = None
    aws_policy: Optional[str] = None
    aws_duration_seconds: Optional[int] = None
    assume_role_aws_role_name: Optional[str] = None
    assume_role_aws_session_name: Optional[str] = None


class PassThroughGenericEndpoint(LiteLLMPydanticObjectBase):
    path: str = Field(description="The route to be added to the LiteLLM Proxy Server.")
    target: str = Field(description="The URL to which requests for this path should be forwarded.")
    headers: dict = Field(
        description="Key-value pairs of headers to be forwarded with the request. You can set any key value pair here and it will be forwarded to your target endpoint"
    )


class PassThroughEndpointResponse(LiteLLMPydanticObjectBase):
    endpoints: List[PassThroughGenericEndpoint]


class ConfigFieldUpdate(LiteLLMPydanticObjectBase):
    field_name: str
    field_value: Any
    config_type: Literal["general_settings"]


class ConfigFieldDelete(LiteLLMPydanticObjectBase):
    config_type: Literal["general_settings"]
    field_name: str


class FieldDetail(BaseModel):
    field_name: str
    field_type: str
    field_description: str
    field_default_value: Any = None
    stored_in_db: Optional[bool]


class ConfigList(LiteLLMPydanticObjectBase):
    field_name: str
    field_type: str
    field_description: str
    field_value: Any
    stored_in_db: Optional[bool]
    field_default_value: Any
    premium_field: bool = False
<<<<<<< HEAD
    nested_fields: Optional[List[FieldDetail]] = None  # For nested dictionary or Pydantic fields
=======
    nested_fields: Optional[
        List[FieldDetail]
    ] = None  # For nested dictionary or Pydantic fields
>>>>>>> 3a733090


class ConfigGeneralSettings(LiteLLMPydanticObjectBase):
    """
    Documents all the fields supported by `general_settings` in config.yaml
    """

    completion_model: Optional[str] = Field(None, description="proxy level default model for all chat completion calls")
    key_management_system: Optional[KeyManagementSystem] = Field(
        None, description="key manager to load keys from / decrypt keys with"
    )
    use_google_kms: Optional[bool] = Field(None, description="decrypt keys with google kms")
    use_azure_key_vault: Optional[bool] = Field(None, description="load keys from azure key vault")
    master_key: Optional[str] = Field(None, description="require a key for all calls to proxy")
    database_url: Optional[str] = Field(
        None,
        description="connect to a postgres db - needed for generating temporary keys + tracking spend / key",
    )
    database_connection_pool_limit: Optional[int] = Field(
        100,
        description="default connection pool for prisma client connecting to postgres db",
    )
    database_connection_timeout: Optional[float] = Field(
        60, description="default timeout for a connection to the database"
    )
    database_type: Optional[Literal["dynamo_db"]] = Field(None, description="to use dynamodb instead of postgres db")
    database_args: Optional[DynamoDBArgs] = Field(
        None,
        description="custom args for instantiating dynamodb client - e.g. billing provision",
    )
    otel: Optional[bool] = Field(
        None,
        description="[BETA] OpenTelemetry support - this might change, use with caution.",
    )
    custom_auth: Optional[str] = Field(
        None,
        description="override user_api_key_auth with your own auth script - https://docs.litellm.ai/docs/proxy/virtual_keys#custom-auth",
    )
    max_parallel_requests: Optional[int] = Field(
        None,
        description="maximum parallel requests for each api key",
    )
    global_max_parallel_requests: Optional[int] = Field(
        None, description="global max parallel requests to allow for a proxy instance."
    )
    max_request_size_mb: Optional[int] = Field(
        None,
        description="max request size in MB, if a request is larger than this size it will be rejected",
    )
    max_response_size_mb: Optional[int] = Field(
        None,
        description="max response size in MB, if a response is larger than this size it will be rejected",
    )
    infer_model_from_keys: Optional[bool] = Field(
        None,
        description="for `/models` endpoint, infers available model based on environment keys (e.g. OPENAI_API_KEY)",
    )
    background_health_checks: Optional[bool] = Field(None, description="run health checks in background")
    health_check_interval: int = Field(300, description="background health check interval in seconds")
    alerting: Optional[List] = Field(
        None,
        description="List of alerting integrations. Today, just slack - `alerting: ['slack']`",
    )
    alert_types: Optional[List[AlertType]] = Field(
        None,
        description="List of alerting types. By default it is all alerts",
    )
    alert_to_webhook_url: Optional[Dict] = Field(
        None,
        description="Mapping of alert type to webhook url. e.g. `alert_to_webhook_url: {'budget_alerts': 'https://hooks.slack.com/services/T00000000/B00000000/XXXXXXXXXXXXXXXXXXXXXXXX'}`",
    )
    alerting_args: Optional[Dict] = Field(
        None, description="Controllable params for slack alerting - e.g. ttl in cache."
    )
    alerting_threshold: Optional[int] = Field(
        None,
        description="sends alerts if requests hang for 5min+",
    )
    ui_access_mode: Optional[Literal["admin_only", "all"]] = Field("all", description="Control access to the Proxy UI")
    allowed_routes: Optional[List] = Field(None, description="Proxy API Endpoints you want users to be able to access")
    enable_public_model_hub: bool = Field(
        default=False,
        description="Public model hub for users to see what models they have access to, supported openai params, etc.",
    )
    pass_through_endpoints: Optional[List[PassThroughGenericEndpoint]] = Field(
        default=None,
        description="Set-up pass-through endpoints for provider-specific endpoints. Docs - https://docs.litellm.ai/docs/proxy/pass_through",
    )


class ConfigYAML(LiteLLMPydanticObjectBase):
    """
    Documents all the fields supported by the config.yaml
    """

    environment_variables: Optional[dict] = Field(
        None,
        description="Object to pass in additional environment variables via POST request",
    )
    model_list: Optional[List[ModelParams]] = Field(
        None,
        description="List of supported models on the server, with model-specific configs",
    )
    litellm_settings: Optional[dict] = Field(
        None,
        description="litellm Module settings. See __init__.py for all, example litellm.drop_params=True, litellm.set_verbose=True, litellm.api_base, litellm.cache",
    )
    general_settings: Optional[ConfigGeneralSettings] = None
    router_settings: Optional[UpdateRouterConfig] = Field(
        None,
        description="litellm router object settings. See router.py __init__ for all, example router.num_retries=5, router.timeout=5, router.max_retries=5, router.retry_after=5",
    )

    model_config = ConfigDict(protected_namespaces=())


class LiteLLM_VerificationToken(LiteLLMPydanticObjectBase):
    token: Optional[str] = None
    key_name: Optional[str] = None
    key_alias: Optional[str] = None
    spend: float = 0.0
    max_budget: Optional[float] = None
    expires: Optional[Union[str, datetime]] = None
    models: List = []
    aliases: Dict = {}
    config: Dict = {}
    user_id: Optional[str] = None
    team_id: Optional[str] = None
    max_parallel_requests: Optional[int] = None
    metadata: Dict = {}
    tpm_limit: Optional[int] = None
    rpm_limit: Optional[int] = None
    budget_duration: Optional[str] = None
    budget_reset_at: Optional[datetime] = None
    allowed_cache_controls: Optional[list] = []
    allowed_routes: Optional[list] = []
    permissions: Dict = {}
    model_spend: Dict = {}
    model_max_budget: Dict = {}
    soft_budget_cooldown: bool = False
    blocked: Optional[bool] = None
    litellm_budget_table: Optional[dict] = None
    org_id: Optional[str] = None  # org id for a given key
    created_at: Optional[datetime] = None
    created_by: Optional[str] = None
    updated_at: Optional[datetime] = None
    updated_by: Optional[str] = None

    model_config = ConfigDict(protected_namespaces=())


class LiteLLM_VerificationTokenView(LiteLLM_VerificationToken):
    """
    Combined view of litellm verification token + litellm team table (select values)
    """

    team_spend: Optional[float] = None
    team_alias: Optional[str] = None
    team_tpm_limit: Optional[int] = None
    team_rpm_limit: Optional[int] = None
    team_max_budget: Optional[float] = None
    team_models: List = []
    team_blocked: bool = False
    soft_budget: Optional[float] = None
    team_model_aliases: Optional[Dict] = None
    team_member_spend: Optional[float] = None
    team_member: Optional[Member] = None
    team_metadata: Optional[Dict] = None

    # End User Params
    end_user_id: Optional[str] = None
    end_user_tpm_limit: Optional[int] = None
    end_user_rpm_limit: Optional[int] = None
    end_user_max_budget: Optional[float] = None

    # Time stamps
    last_refreshed_at: Optional[float] = None  # last time joint view was pulled from db

    def __init__(self, **kwargs):
        # Handle litellm_budget_table_* keys
        for key, value in list(kwargs.items()):
            if key.startswith("litellm_budget_table_") and value is not None:
                # Extract the corresponding attribute name
                attr_name = key.replace("litellm_budget_table_", "")
                # Check if the value is None and set the corresponding attribute
                if getattr(self, attr_name, None) is None:
                    kwargs[attr_name] = value
            if key == "end_user_id" and value is not None and isinstance(value, int):
                kwargs[key] = str(value)
        # Initialize the superclass
        super().__init__(**kwargs)


class UserAPIKeyAuth(LiteLLM_VerificationTokenView):  # the expected response object for user api key auth
    """
    Return the row in the db
    """

    api_key: Optional[str] = None
    user_role: Optional[LitellmUserRoles] = None
    allowed_model_region: Optional[AllowedModelRegion] = None
    parent_otel_span: Optional[Span] = None
    rpm_limit_per_model: Optional[Dict[str, int]] = None
    tpm_limit_per_model: Optional[Dict[str, int]] = None
    user_tpm_limit: Optional[int] = None
    user_rpm_limit: Optional[int] = None
    user_email: Optional[str] = None
    request_route: Optional[str] = None

    model_config = ConfigDict(arbitrary_types_allowed=True)

    @model_validator(mode="before")
    @classmethod
    def check_api_key(cls, values):
        if values.get("api_key") is not None:
            values.update({"token": hash_token(values.get("api_key"))})
            if isinstance(values.get("api_key"), str) and values.get("api_key").startswith("sk-"):
                values.update({"api_key": hash_token(values.get("api_key"))})
        return values


class UserInfoResponse(LiteLLMPydanticObjectBase):
    user_id: Optional[str]
    user_info: Optional[Union[dict, BaseModel]]
    keys: List
    teams: List


class LiteLLM_Config(LiteLLMPydanticObjectBase):
    param_name: str
    param_value: Dict


class LiteLLM_OrganizationMembershipTable(LiteLLMPydanticObjectBase):
    """
    This is the table that track what organizations a user belongs to and users spend within the organization
    """

    user_id: str
    organization_id: str
    user_role: Optional[str] = None
    spend: float = 0.0
    budget_id: Optional[str] = None
    created_at: datetime
    updated_at: datetime
<<<<<<< HEAD
    user: Optional[Any] = None  # You might want to replace 'Any' with a more specific type if available
=======
    user: Optional[
        Any
    ] = None  # You might want to replace 'Any' with a more specific type if available
>>>>>>> 3a733090
    litellm_budget_table: Optional[LiteLLM_BudgetTable] = None

    model_config = ConfigDict(protected_namespaces=())


class LiteLLM_OrganizationTableUpdate(LiteLLMPydanticObjectBase):
    """Represents user-controllable params for a LiteLLM_OrganizationTable record"""

    organization_id: Optional[str] = None
    organization_alias: Optional[str] = None
    budget_id: Optional[str] = None
    spend: Optional[float] = None
    metadata: Optional[dict] = None
    models: Optional[List[str]] = None
    updated_by: Optional[str] = None


class LiteLLM_UserTable(LiteLLMPydanticObjectBase):
    user_id: str
    max_budget: Optional[float] = None
    spend: float = 0.0
    model_max_budget: Optional[Dict] = {}
    model_spend: Optional[Dict] = {}
    user_email: Optional[str] = None
    user_alias: Optional[str] = None
    models: list = []
    tpm_limit: Optional[int] = None
    rpm_limit: Optional[int] = None
    user_role: Optional[str] = None
    organization_memberships: Optional[List[LiteLLM_OrganizationMembershipTable]] = None
    teams: List[str] = []
    sso_user_id: Optional[str] = None
    budget_duration: Optional[str] = None
    budget_reset_at: Optional[datetime] = None
    metadata: Optional[dict] = None
    created_at: Optional[datetime] = None
    updated_at: Optional[datetime] = None

    @model_validator(mode="before")
    @classmethod
    def set_model_info(cls, values):
        if values.get("spend") is None:
            values.update({"spend": 0.0})
        if values.get("models") is None:
            values.update({"models": []})
        if values.get("teams") is None:
            values.update({"teams": []})
        return values

    model_config = ConfigDict(protected_namespaces=())


class LiteLLM_OrganizationTable(LiteLLMPydanticObjectBase):
    """Represents user-controllable params for a LiteLLM_OrganizationTable record"""

    organization_id: Optional[str] = None
    organization_alias: Optional[str] = None
    budget_id: str
    spend: float = 0.0
    metadata: Optional[dict] = None
    models: List[str]
    created_by: str
    updated_by: str
    users: Optional[List[LiteLLM_UserTable]] = None
    litellm_budget_table: Optional[LiteLLM_BudgetTable] = None


class LiteLLM_OrganizationTableWithMembers(LiteLLM_OrganizationTable):
    """Returned by the /organization/info endpoint and /organization/list endpoint"""

    members: List[LiteLLM_OrganizationMembershipTable] = []
    teams: List[LiteLLM_TeamTable] = []
    litellm_budget_table: Optional[LiteLLM_BudgetTable] = None
    created_at: datetime
    updated_at: datetime


class NewOrganizationResponse(LiteLLM_OrganizationTable):
    organization_id: str  # type: ignore
    created_at: datetime
    updated_at: datetime


class LiteLLM_UserTableFiltered(BaseModel):  # done to avoid exposing sensitive data
    user_id: str
    user_email: Optional[str] = None


class LiteLLM_UserTableWithKeyCount(LiteLLM_UserTable):
    key_count: int = 0


class LiteLLM_EndUserTable(LiteLLMPydanticObjectBase):
    user_id: str
    blocked: bool
    alias: Optional[str] = None
    spend: float = 0.0
    allowed_model_region: Optional[AllowedModelRegion] = None
    default_model: Optional[str] = None
    litellm_budget_table: Optional[LiteLLM_BudgetTable] = None

    @model_validator(mode="before")
    @classmethod
    def set_model_info(cls, values):
        if values.get("spend") is None:
            values.update({"spend": 0.0})
        return values

    model_config = ConfigDict(protected_namespaces=())


class LiteLLM_SpendLogs(LiteLLMPydanticObjectBase):
    request_id: str
    api_key: str
    model: Optional[str] = ""
    api_base: Optional[str] = ""
    call_type: str
    spend: Optional[float] = 0.0
    total_tokens: Optional[int] = 0
    prompt_tokens: Optional[int] = 0
    completion_tokens: Optional[int] = 0
    startTime: Union[str, datetime, None]
    endTime: Union[str, datetime, None]
    user: Optional[str] = ""
    metadata: Optional[Json] = {}
    cache_hit: Optional[str] = "False"
    cache_key: Optional[str] = None
    request_tags: Optional[Json] = None
    requester_ip_address: Optional[str] = None
    messages: Optional[Union[str, list, dict]]
    response: Optional[Union[str, list, dict]]


class LiteLLM_ErrorLogs(LiteLLMPydanticObjectBase):
    request_id: Optional[str] = str(uuid.uuid4())
    api_base: Optional[str] = ""
    model_group: Optional[str] = ""
    litellm_model_name: Optional[str] = ""
    model_id: Optional[str] = ""
    request_kwargs: Optional[dict] = {}
    exception_type: Optional[str] = ""
    status_code: Optional[str] = ""
    exception_string: Optional[str] = ""
    startTime: Union[str, datetime, None]
    endTime: Union[str, datetime, None]


AUDIT_ACTIONS = Literal["created", "updated", "deleted", "blocked"]


class LiteLLM_AuditLogs(LiteLLMPydanticObjectBase):
    id: str
    updated_at: datetime
    changed_by: Optional[Any] = None
    changed_by_api_key: Optional[str] = None
    action: AUDIT_ACTIONS
    table_name: LitellmTableNames
    object_id: str
    before_value: Optional[Json] = None
    updated_values: Optional[Json] = None

    @model_validator(mode="before")
    @classmethod
    def cast_changed_by_to_str(cls, values):
        if values.get("changed_by") is not None:
            values["changed_by"] = str(values["changed_by"])
        return values


class LiteLLM_SpendLogs_ResponseObject(LiteLLMPydanticObjectBase):
    response: Optional[List[Union[LiteLLM_SpendLogs, Any]]] = None


class TokenCountRequest(LiteLLMPydanticObjectBase):
    model: str
    prompt: Optional[str] = None
    messages: Optional[List[dict]] = None


class TokenCountResponse(LiteLLMPydanticObjectBase):
    total_tokens: int
    request_model: str
    model_used: str
    tokenizer_type: str


class CallInfo(LiteLLMPydanticObjectBase):
    """Used for slack budget alerting"""

    spend: float
    max_budget: Optional[float] = None
    soft_budget: Optional[float] = None
    token: Optional[str] = Field(default=None, description="Hashed value of that key")
    customer_id: Optional[str] = None
    user_id: Optional[str] = None
    team_id: Optional[str] = None
    team_alias: Optional[str] = None
    user_email: Optional[str] = None
    key_alias: Optional[str] = None
    projected_exceeded_date: Optional[str] = None
    projected_spend: Optional[float] = None
    event_group: Litellm_EntityType


class WebhookEvent(CallInfo):
    event: Literal[
        "budget_crossed",
        "soft_budget_crossed",
        "threshold_crossed",
        "projected_limit_exceeded",
        "key_created",
        "internal_user_created",
        "spend_tracked",
    ]
    event_message: str  # human-readable description of event
    event_group: Litellm_EntityType


class SpecialModelNames(enum.Enum):
    all_team_models = "all-team-models"
    all_proxy_models = "all-proxy-models"
    no_default_models = "no-default-models"


class SpecialProxyStrings(enum.Enum):
    default_user_id = "default_user_id"  # global proxy admin


class InvitationNew(LiteLLMPydanticObjectBase):
    user_id: str


class InvitationUpdate(LiteLLMPydanticObjectBase):
    invitation_id: str
    is_accepted: bool


class InvitationDelete(LiteLLMPydanticObjectBase):
    invitation_id: str


class InvitationModel(LiteLLMPydanticObjectBase):
    id: str
    user_id: str
    is_accepted: bool
    accepted_at: Optional[datetime]
    expires_at: datetime
    created_at: datetime
    created_by: str
    updated_at: datetime
    updated_by: str


class InvitationClaim(LiteLLMPydanticObjectBase):
    invitation_link: str
    user_id: str
    password: str


class ConfigFieldInfo(LiteLLMPydanticObjectBase):
    field_name: str
    field_value: Any


class CallbackOnUI(LiteLLMPydanticObjectBase):
    litellm_callback_name: str
    litellm_callback_params: Optional[list]
    ui_callback_name: str


class AllCallbacks(LiteLLMPydanticObjectBase):
    langfuse: CallbackOnUI = CallbackOnUI(
        litellm_callback_name="langfuse",
        ui_callback_name="Langfuse",
        litellm_callback_params=[
            "LANGFUSE_PUBLIC_KEY",
            "LANGFUSE_SECRET_KEY",
        ],
    )

    otel: CallbackOnUI = CallbackOnUI(
        litellm_callback_name="otel",
        ui_callback_name="OpenTelemetry",
        litellm_callback_params=[
            "OTEL_EXPORTER",
            "OTEL_ENDPOINT",
            "OTEL_HEADERS",
        ],
    )

    s3: CallbackOnUI = CallbackOnUI(
        litellm_callback_name="s3",
        ui_callback_name="s3 Bucket (AWS)",
        litellm_callback_params=[
            "AWS_ACCESS_KEY_ID",
            "AWS_SECRET_ACCESS_KEY",
            "AWS_REGION_NAME",
        ],
    )

    openmeter: CallbackOnUI = CallbackOnUI(
        litellm_callback_name="openmeter",
        ui_callback_name="OpenMeter",
        litellm_callback_params=[
            "OPENMETER_API_ENDPOINT",
            "OPENMETER_API_KEY",
        ],
    )

    custom_callback_api: CallbackOnUI = CallbackOnUI(
        litellm_callback_name="custom_callback_api",
        litellm_callback_params=["GENERIC_LOGGER_ENDPOINT"],
        ui_callback_name="Custom Callback API",
    )

    datadog: CallbackOnUI = CallbackOnUI(
        litellm_callback_name="datadog",
        litellm_callback_params=["DD_API_KEY", "DD_SITE"],
        ui_callback_name="Datadog",
    )

    braintrust: CallbackOnUI = CallbackOnUI(
        litellm_callback_name="braintrust",
        litellm_callback_params=["BRAINTRUST_API_KEY"],
        ui_callback_name="Braintrust",
    )

    langsmith: CallbackOnUI = CallbackOnUI(
        litellm_callback_name="langsmith",
        litellm_callback_params=[
            "LANGSMITH_API_KEY",
            "LANGSMITH_PROJECT",
            "LANGSMITH_DEFAULT_RUN_NAME",
        ],
        ui_callback_name="Langsmith",
    )

    lago: CallbackOnUI = CallbackOnUI(
        litellm_callback_name="lago",
        litellm_callback_params=[
            "LAGO_API_BASE",
            "LAGO_API_KEY",
            "LAGO_API_EVENT_CODE",
            "LAGO_API_CHARGE_BY",
        ],
        ui_callback_name="Lago Billing",
    )


class SpendLogsMetadata(TypedDict):
    """
    Specific metadata k,v pairs logged to spendlogs for easier cost tracking
    """

    additional_usage_values: Optional[dict]  # covers provider-specific usage information - e.g. prompt caching
    user_api_key: Optional[str]
    user_api_key_alias: Optional[str]
    user_api_key_team_id: Optional[str]
    user_api_key_org_id: Optional[str]
    user_api_key_user_id: Optional[str]
    user_api_key_team_alias: Optional[str]
    spend_logs_metadata: Optional[dict]  # special param to log k,v pairs to spendlogs for a call
    requester_ip_address: Optional[str]
    applied_guardrails: Optional[List[str]]
    mcp_tool_call_metadata: Optional[StandardLoggingMCPToolCall]
    vector_store_request_metadata: Optional[List[StandardLoggingVectorStoreRequest]]
    status: StandardLoggingPayloadStatus
    proxy_server_request: Optional[str]
    batch_models: Optional[List[str]]
    error_information: Optional[StandardLoggingPayloadErrorInformation]
    usage_object: Optional[dict]
    model_map_information: Optional[StandardLoggingModelInformation]


class SpendLogsPayload(TypedDict):
    request_id: str
    call_type: str
    api_key: str
    spend: float
    total_tokens: int
    prompt_tokens: int
    completion_tokens: int
    startTime: Union[datetime, str]
    endTime: Union[datetime, str]
    completionStartTime: Optional[Union[datetime, str]]
    model: str
    model_id: Optional[str]
    model_group: Optional[str]
    api_base: str
    user: str
    metadata: str  # json str
    cache_hit: str
    cache_key: str
    request_tags: str  # json str
    team_id: Optional[str]
    end_user: Optional[str]
    requester_ip_address: Optional[str]
    custom_llm_provider: Optional[str]
    messages: Optional[Union[str, list, dict]]
    response: Optional[Union[str, list, dict]]
    proxy_server_request: Optional[str]
    session_id: Optional[str]


class SpanAttributes(str, enum.Enum):
    # Note: We've taken this from opentelemetry-semantic-conventions-ai
    # I chose to not add a new dependency to litellm for this

    # Semantic Conventions for LLM requests, this needs to be removed after
    # OpenTelemetry Semantic Conventions support Gen AI.
    # Issue at https://github.com/open-telemetry/opentelemetry-python/issues/3868
    # Refer to https://github.com/open-telemetry/semantic-conventions/blob/main/docs/gen-ai/llm-spans.md

    LLM_SYSTEM = "gen_ai.system"
    LLM_REQUEST_MODEL = "gen_ai.request.model"
    LLM_REQUEST_MAX_TOKENS = "gen_ai.request.max_tokens"
    LLM_REQUEST_TEMPERATURE = "gen_ai.request.temperature"
    LLM_REQUEST_TOP_P = "gen_ai.request.top_p"
    LLM_PROMPTS = "gen_ai.prompt"
    LLM_COMPLETIONS = "gen_ai.completion"
    LLM_RESPONSE_MODEL = "gen_ai.response.model"
    LLM_USAGE_COMPLETION_TOKENS = "gen_ai.usage.completion_tokens"
    LLM_USAGE_PROMPT_TOKENS = "gen_ai.usage.prompt_tokens"
    LLM_TOKEN_TYPE = "gen_ai.token.type"
    # To be added
    # LLM_RESPONSE_FINISH_REASON = "gen_ai.response.finish_reasons"
    # LLM_RESPONSE_ID = "gen_ai.response.id"

    # LLM
    LLM_REQUEST_TYPE = "llm.request.type"
    LLM_USAGE_TOTAL_TOKENS = "llm.usage.total_tokens"
    LLM_USAGE_TOKEN_TYPE = "llm.usage.token_type"
    LLM_USER = "llm.user"
    LLM_HEADERS = "llm.headers"
    LLM_TOP_K = "llm.top_k"
    LLM_IS_STREAMING = "llm.is_streaming"
    LLM_FREQUENCY_PENALTY = "llm.frequency_penalty"
    LLM_PRESENCE_PENALTY = "llm.presence_penalty"
    LLM_CHAT_STOP_SEQUENCES = "llm.chat.stop_sequences"
    LLM_REQUEST_FUNCTIONS = "llm.request.functions"
    LLM_REQUEST_REPETITION_PENALTY = "llm.request.repetition_penalty"
    LLM_RESPONSE_FINISH_REASON = "llm.response.finish_reason"
    LLM_RESPONSE_STOP_REASON = "llm.response.stop_reason"
    LLM_CONTENT_COMPLETION_CHUNK = "llm.content.completion.chunk"

    # OpenAI
    LLM_OPENAI_RESPONSE_SYSTEM_FINGERPRINT = "gen_ai.openai.system_fingerprint"
    LLM_OPENAI_API_BASE = "gen_ai.openai.api_base"
    LLM_OPENAI_API_VERSION = "gen_ai.openai.api_version"
    LLM_OPENAI_API_TYPE = "gen_ai.openai.api_type"


class ManagementEndpointLoggingPayload(LiteLLMPydanticObjectBase):
    route: str
    request_data: dict
    response: Optional[dict] = None
    exception: Optional[Any] = None
    start_time: Optional[datetime] = None
    end_time: Optional[datetime] = None


class ProxyException(Exception):
    # NOTE: DO NOT MODIFY THIS
    # This is used to map exactly to OPENAI Exceptions
    def __init__(
        self,
        message: str,
        type: str,
        param: Optional[str],
        code: Optional[Union[int, str]] = None,  # maps to status code
        headers: Optional[Dict[str, str]] = None,
        openai_code: Optional[str] = None,  # maps to 'code'  in openai
    ):
        self.message = str(message)
        self.type = type
        self.param = param
        self.openai_code = openai_code or code
        # If we look on official python OpenAI lib, the code should be a string:
        # https://github.com/openai/openai-python/blob/195c05a64d39c87b2dfdf1eca2d339597f1fce03/src/openai/types/shared/error_object.py#L11
        # Related LiteLLM issue: https://github.com/BerriAI/litellm/discussions/4834
        self.code = str(code)
        if headers is not None:
            for k, v in headers.items():
                if not isinstance(v, str):
                    headers[k] = str(v)
        self.headers = headers or {}

        # rules for proxyExceptions
        # Litellm router.py returns "No healthy deployment available" when there are no deployments available
        # Should map to 429 errors https://github.com/BerriAI/litellm/issues/2487
        if "No healthy deployment available" in self.message or "No deployments available" in self.message:
            self.code = "429"
        elif RouterErrors.no_deployments_with_tag_routing.value in self.message:
            self.code = "401"

    def to_dict(self) -> dict:
        """Converts the ProxyException instance to a dictionary."""
        return {
            "message": self.message,
            "type": self.type,
            "param": self.param,
            "code": self.code,
        }


class CommonProxyErrors(str, enum.Enum):
    db_not_connected_error = "DB not connected. See https://docs.litellm.ai/docs/proxy/virtual_keys"
    no_llm_router = "No models configured on proxy"
    not_allowed_access = "Admin-only endpoint. Not allowed to access this."
    not_premium_user = "You must be a LiteLLM Enterprise user to use this feature. If you have a license please set `LITELLM_LICENSE` in your env. Get a 7 day trial key here: https://www.litellm.ai/#trial. \nPricing: https://www.litellm.ai/#pricing"
    max_parallel_request_limit_reached = "Crossed TPM / RPM / Max Parallel Request Limit"


class SpendCalculateRequest(LiteLLMPydanticObjectBase):
    model: Optional[str] = None
    messages: Optional[List] = None
    completion_response: Optional[dict] = None


class ProxyErrorTypes(str, enum.Enum):
    budget_exceeded = "budget_exceeded"
    """
    Object was over budget
    """
    no_db_connection = "no_db_connection"
    """
    No database connection
    """

    token_not_found_in_db = "token_not_found_in_db"
    """
    Requested token was not found in the database
    """

    key_model_access_denied = "key_model_access_denied"
    """
    Key does not have access to the model
    """

    team_model_access_denied = "team_model_access_denied"
    """
    Team does not have access to the model
    """

    user_model_access_denied = "user_model_access_denied"
    """
    User does not have access to the model
    """

    org_model_access_denied = "org_model_access_denied"
    """
    Organization does not have access to the model
    """

    expired_key = "expired_key"
    """
    Key has expired
    """

    auth_error = "auth_error"
    """
    General authentication error
    """

    internal_server_error = "internal_server_error"
    """
    Internal server error
    """

    bad_request_error = "bad_request_error"
    """
    Bad request error
    """

    not_found_error = "not_found_error"
    """
    Not found error
    """

    validation_error = "validation_error"
    """
    Validation error
    """

    cache_ping_error = "cache_ping_error"
    """
    Cache ping error
    """

    team_member_permission_error = "team_member_permission_error"
    """
    Team member permission error
    """

    @classmethod
<<<<<<< HEAD
    def get_model_access_error_type_for_object(cls, object_type: Literal["key", "user", "team"]) -> "ProxyErrorTypes":
=======
    def get_model_access_error_type_for_object(
        cls, object_type: Literal["key", "user", "team", "org"]
    ) -> "ProxyErrorTypes":
>>>>>>> 3a733090
        """
        Get the model access error type for object_type
        """
        if object_type == "key":
            return cls.key_model_access_denied
        elif object_type == "team":
            return cls.team_model_access_denied
        elif object_type == "user":
            return cls.user_model_access_denied
        elif object_type == "org":
            return cls.org_model_access_denied


DB_CONNECTION_ERROR_TYPES = (
    httpx.ConnectError,
    httpx.ReadError,
    httpx.ReadTimeout,
)


class SSOUserDefinedValues(TypedDict):
    models: List[str]
    user_id: str
    user_email: Optional[str]
    user_role: Optional[str]
    max_budget: Optional[float]
    budget_duration: Optional[str]


class VirtualKeyEvent(LiteLLMPydanticObjectBase):
    created_by_user_id: str
    created_by_user_role: str
    created_by_key_alias: Optional[str]
    request_kwargs: dict


class CreatePassThroughEndpoint(LiteLLMPydanticObjectBase):
    path: str
    target: str
    headers: dict


class LiteLLM_TeamMembership(LiteLLMPydanticObjectBase):
    user_id: str
    team_id: str
    budget_id: str
    litellm_budget_table: Optional[LiteLLM_BudgetTable]


#### Organization / Team Member Requests ####


class MemberAddRequest(LiteLLMPydanticObjectBase):
    member: Union[List[Member], Member]

    def __init__(self, **data):
        member_data = data.get("member")
        if isinstance(member_data, list):
            # If member is a list of dictionaries, convert each dictionary to a Member object
            members = [Member(**item) for item in member_data]
            # Replace member_data with the list of Member objects
            data["member"] = members
        elif isinstance(member_data, dict):
            # If member is a dictionary, convert it to a single Member object
            member = Member(**member_data)
            # Replace member_data with the single Member object
            data["member"] = member
        # Call the superclass __init__ method to initialize the object
        super().__init__(**data)


class OrgMemberAddRequest(LiteLLMPydanticObjectBase):
    member: Union[List[OrgMember], OrgMember]

    def __init__(self, **data):
        member_data = data.get("member")
        if isinstance(member_data, list):
            # If member is a list of dictionaries, convert each dictionary to a Member object
            members = [OrgMember(**item) for item in member_data]
            # Replace member_data with the list of Member objects
            data["member"] = members
        elif isinstance(member_data, dict):
            # If member is a dictionary, convert it to a single Member object
            member = OrgMember(**member_data)
            # Replace member_data with the single Member object
            data["member"] = member
        # Call the superclass __init__ method to initialize the object
        super().__init__(**data)


class TeamAddMemberResponse(LiteLLM_TeamTable):
    updated_users: List[LiteLLM_UserTable]
    updated_team_memberships: List[LiteLLM_TeamMembership]


class OrganizationAddMemberResponse(LiteLLMPydanticObjectBase):
    organization_id: str
    updated_users: List[LiteLLM_UserTable]
    updated_organization_memberships: List[LiteLLM_OrganizationMembershipTable]


class MemberDeleteRequest(LiteLLMPydanticObjectBase):
    user_id: Optional[str] = None
    user_email: Optional[str] = None

    @model_validator(mode="before")
    @classmethod
    def check_user_info(cls, values):
        if values.get("user_id") is None and values.get("user_email") is None:
            raise ValueError("Either user id or user email must be provided")
        return values


class MemberUpdateResponse(LiteLLMPydanticObjectBase):
    user_id: str
    user_email: Optional[str] = None


# Team Member Requests
class TeamMemberAddRequest(MemberAddRequest):
    team_id: str
    max_budget_in_team: Optional[float] = None  # Users max budget within the team


class TeamMemberDeleteRequest(MemberDeleteRequest):
    team_id: str


class TeamMemberUpdateRequest(TeamMemberDeleteRequest):
    max_budget_in_team: Optional[float] = None
    role: Optional[Literal["admin", "user"]] = None


class TeamMemberUpdateResponse(MemberUpdateResponse):
    team_id: str
    max_budget_in_team: Optional[float] = None


class TeamModelAddRequest(BaseModel):
    """Request to add models to a team"""

    team_id: str
    models: List[str]


class TeamModelDeleteRequest(BaseModel):
    """Request to delete models from a team"""

    team_id: str
    models: List[str]


# Organization Member Requests
class OrganizationMemberAddRequest(OrgMemberAddRequest):
    organization_id: str
<<<<<<< HEAD
    max_budget_in_organization: Optional[float] = None  # Users max budget within the organization
=======
    max_budget_in_organization: Optional[
        float
    ] = None  # Users max budget within the organization
>>>>>>> 3a733090


class OrganizationMemberDeleteRequest(MemberDeleteRequest):
    organization_id: str


ROLES_WITHIN_ORG = [
    LitellmUserRoles.ORG_ADMIN,
    LitellmUserRoles.INTERNAL_USER,
    LitellmUserRoles.INTERNAL_USER_VIEW_ONLY,
]


class OrganizationMemberUpdateRequest(OrganizationMemberDeleteRequest):
    max_budget_in_organization: Optional[float] = None
    role: Optional[LitellmUserRoles] = None

    @field_validator("role")
    def validate_role(cls, value: Optional[LitellmUserRoles]) -> Optional[LitellmUserRoles]:
        if value is not None and value not in ROLES_WITHIN_ORG:
            raise ValueError(f"Invalid role. Must be one of: {[role.value for role in ROLES_WITHIN_ORG]}")
        return value


class OrganizationMemberUpdateResponse(MemberUpdateResponse):
    organization_id: str
    max_budget_in_organization: float


##########################################


class TeamInfoResponseObject(TypedDict):
    team_id: str
    team_info: LiteLLM_TeamTable
    keys: List
    team_memberships: List[LiteLLM_TeamMembership]


class TeamListResponseObject(LiteLLM_TeamTable):
    team_memberships: List[LiteLLM_TeamMembership]
    keys: List  # list of keys that belong to the team


class KeyListResponseObject(TypedDict, total=False):
    keys: List[Union[str, UserAPIKeyAuth]]
    total_count: Optional[int]
    current_page: Optional[int]
    total_pages: Optional[int]


class CurrentItemRateLimit(TypedDict):
    current_requests: int
    current_tpm: int
    current_rpm: int


class LoggingCallbackStatus(TypedDict, total=False):
    callbacks: List[str]
    status: Literal["healthy", "unhealthy"]
    details: Optional[str]


class KeyHealthResponse(TypedDict, total=False):
    key: Literal["healthy", "unhealthy"]
    logging_callbacks: Optional[LoggingCallbackStatus]


class SpecialHeaders(enum.Enum):
    """Used by user_api_key_auth.py to get litellm key"""

    openai_authorization = "Authorization"
    azure_authorization = "API-Key"
    anthropic_authorization = "x-api-key"
    google_ai_studio_authorization = "x-goog-api-key"
    azure_apim_authorization = "Ocp-Apim-Subscription-Key"
    custom_litellm_api_key = "x-litellm-api-key"


class LitellmDataForBackendLLMCall(TypedDict, total=False):
    headers: dict
    organization: str
    timeout: Optional[float]


class JWTKeyItem(TypedDict, total=False):
    kid: str


JWKKeyValue = Union[List[JWTKeyItem], JWTKeyItem]


class JWKUrlResponse(TypedDict, total=False):
    keys: JWKKeyValue


class UserManagementEndpointParamDocStringEnums(str, enum.Enum):
    user_id_doc_str = "Optional[str] - Specify a user id. If not set, a unique id will be generated."
    user_alias_doc_str = "Optional[str] - A descriptive name for you to know who this user id refers to."
    teams_doc_str = "Optional[list] - specify a list of team id's a user belongs to."
    user_email_doc_str = "Optional[str] - Specify a user email."
    send_invite_email_doc_str = "Optional[bool] - Specify if an invite email should be sent."
    user_role_doc_str = """Optional[str] - Specify a user role - "proxy_admin", "proxy_admin_viewer", "internal_user", "internal_user_viewer", "team", "customer". Info about each role here: `https://github.com/BerriAI/litellm/litellm/proxy/_types.py#L20`"""
    max_budget_doc_str = """Optional[float] - Specify max budget for a given user."""
    budget_duration_doc_str = """Optional[str] - Budget is reset at the end of specified duration. If not set, budget is never reset. You can set duration as seconds ("30s"), minutes ("30m"), hours ("30h"), days ("30d"), months ("1mo")."""
    models_doc_str = (
        """Optional[list] - Model_name's a user is allowed to call. (if empty, key is allowed to call all models)"""
    )
    tpm_limit_doc_str = """Optional[int] - Specify tpm limit for a given user (Tokens per minute)"""
    rpm_limit_doc_str = """Optional[int] - Specify rpm limit for a given user (Requests per minute)"""
    auto_create_key_doc_str = """bool - Default=True. Flag used for returning a key as part of the /user/new response"""
    aliases_doc_str = """Optional[dict] - Model aliases for the user - [Docs](https://litellm.vercel.app/docs/proxy/virtual_keys#model-aliases)"""
    config_doc_str = """Optional[dict] - [DEPRECATED PARAM] User-specific config."""
    allowed_cache_controls_doc_str = """Optional[list] - List of allowed cache control values. Example - ["no-cache", "no-store"]. See all values - https://docs.litellm.ai/docs/proxy/caching#turn-on--off-caching-per-request-"""
    blocked_doc_str = """Optional[bool] - [Not Implemented Yet] Whether the user is blocked."""
    guardrails_doc_str = """Optional[List[str]] - [Not Implemented Yet] List of active guardrails for the user"""
    permissions_doc_str = (
        """Optional[dict] - [Not Implemented Yet] User-specific permissions, eg. turning off pii masking."""
    )
    metadata_doc_str = """Optional[dict] - Metadata for user, store information for user. Example metadata = {"team": "core-infra", "app": "app2", "email": "ishaan@berri.ai" }"""
    max_parallel_requests_doc_str = """Optional[int] - Rate limit a user based on the number of parallel requests. Raises 429 error, if user's parallel requests > x."""
    soft_budget_doc_str = """Optional[float] - Get alerts when user crosses given budget, doesn't block requests."""
    model_max_budget_doc_str = """Optional[dict] - Model-specific max budget for user. [Docs](https://docs.litellm.ai/docs/proxy/users#add-model-specific-budgets-to-keys)"""
    model_rpm_limit_doc_str = """Optional[float] - Model-specific rpm limit for user. [Docs](https://docs.litellm.ai/docs/proxy/users#add-model-specific-limits-to-keys)"""
    model_tpm_limit_doc_str = """Optional[float] - Model-specific tpm limit for user. [Docs](https://docs.litellm.ai/docs/proxy/users#add-model-specific-limits-to-keys)"""
    spend_doc_str = (
        """Optional[float] - Amount spent by user. Default is 0. Will be updated by proxy whenever user is used."""
    )
    team_id_doc_str = """Optional[str] - [DEPRECATED PARAM] The team id of the user. Default is None."""
    duration_doc_str = """Optional[str] - Duration for the key auto-created on `/user/new`. Default is None."""


PassThroughEndpointLoggingResultValues = Union[
    ModelResponse,
    TextCompletionResponse,
    ImageResponse,
    EmbeddingResponse,
    StandardPassThroughResponseObject,
]


class PassThroughEndpointLoggingTypedDict(TypedDict):
    result: Optional[PassThroughEndpointLoggingResultValues]
    kwargs: dict


LiteLLM_ManagementEndpoint_MetadataFields = [
    "model_rpm_limit",
    "model_tpm_limit",
    "guardrails",
    "tags",
    "enforced_params",
    "temp_budget_increase",
    "temp_budget_expiry",
]

LiteLLM_ManagementEndpoint_MetadataFields_Premium = [
    "guardrails",
    "tags",
]


class ProviderBudgetResponseObject(LiteLLMPydanticObjectBase):
    """
    Configuration for a single provider's budget settings
    """

    budget_limit: Optional[float]  # Budget limit in USD for the time period
    time_period: Optional[str]  # Time period for budget (e.g., '1d', '30d', '1mo')
    spend: Optional[float] = 0.0  # Current spend for this provider
    budget_reset_at: Optional[str] = None  # When the current budget period resets


class ProviderBudgetResponse(LiteLLMPydanticObjectBase):
    """
    Complete provider budget configuration and status.
    Maps provider names to their budget configs.
    """

    providers: Dict[
        str, ProviderBudgetResponseObject
    ] = {}  # Dictionary mapping provider names to their budget configurations


class ProxyStateVariables(TypedDict):
    """
    TypedDict for Proxy state variables.
    """

    spend_logs_row_count: int


UI_TEAM_ID = "litellm-dashboard"


class JWTAuthBuilderResult(TypedDict):
    is_proxy_admin: bool
    team_object: Optional[LiteLLM_TeamTable]
    user_object: Optional[LiteLLM_UserTable]
    end_user_object: Optional[LiteLLM_EndUserTable]
    org_object: Optional[LiteLLM_OrganizationTable]
    token: str
    team_id: Optional[str]
    user_id: Optional[str]
    end_user_id: Optional[str]
    org_id: Optional[str]


class ClientSideFallbackModel(TypedDict, total=False):
    """
    Dictionary passed when client configuring input
    """

    model: Required[str]
    messages: List[AllMessageValues]


ALL_FALLBACK_MODEL_VALUES = Union[str, ClientSideFallbackModel]


RBAC_ROLES = Literal[
    LitellmUserRoles.PROXY_ADMIN,
    LitellmUserRoles.TEAM,
    LitellmUserRoles.INTERNAL_USER,
]


class OIDCPermissions(LiteLLMPydanticObjectBase):
    models: Optional[List[str]] = None
    routes: Optional[List[str]] = None


class RoleBasedPermissions(OIDCPermissions):
    role: RBAC_ROLES

    model_config = {
        "extra": "forbid",
    }


class RoleMapping(BaseModel):
    role: str
    internal_role: RBAC_ROLES


class ScopeMapping(OIDCPermissions):
    scope: str

    model_config = {
        "extra": "forbid",
    }


class LiteLLM_JWTAuth(LiteLLMPydanticObjectBase):
    """
    A class to define the roles and permissions for a LiteLLM Proxy w/ JWT Auth.

    Attributes:
    - admin_jwt_scope: The JWT scope required for proxy admin roles.
    - admin_allowed_routes: list of allowed routes for proxy admin roles.
    - team_jwt_scope: The JWT scope required for proxy team roles.
    - team_id_jwt_field: The field in the JWT token that stores the team ID. Default - `client_id`.
    - team_allowed_routes: list of allowed routes for proxy team roles.
    - user_id_jwt_field: The field in the JWT token that stores the user id (maps to `LiteLLMUserTable`). Use this for internal employees.
    - user_email_jwt_field: The field in the JWT token that stores the user email (maps to `LiteLLMUserTable`). Use this for internal employees.
    - user_allowed_email_subdomain: If specified, only emails from specified subdomain will be allowed to access proxy.
    - end_user_id_jwt_field: The field in the JWT token that stores the end-user ID (maps to `LiteLLMEndUserTable`). Turn this off by setting to `None`. Enables end-user cost tracking. Use this for external customers.
    - public_key_ttl: Default - 600s. TTL for caching public JWT keys.
    - public_allowed_routes: list of allowed routes for authenticated but unknown litellm role jwt tokens.
    - enforce_rbac: If true, enforce RBAC for all routes.
    - custom_validate: A custom function to validates the JWT token.

    See `auth_checks.py` for the specific routes
    """

    admin_jwt_scope: str = "litellm_proxy_admin"
    admin_allowed_routes: List[str] = [
        "management_routes",
        "spend_tracking_routes",
        "global_spend_tracking_routes",
        "info_routes",
    ]
    team_id_jwt_field: Optional[str] = None
    team_id_upsert: bool = False
    team_ids_jwt_field: Optional[str] = None
    upsert_sso_user_to_team: bool = False
    team_allowed_routes: List[Literal["openai_routes", "info_routes", "management_routes"]] = [
        "openai_routes",
        "info_routes",
    ]
    team_id_default: Optional[str] = Field(
        default=None,
        description="If no team_id given, default permissions/spend-tracking to this team.s",
    )

    org_id_jwt_field: Optional[str] = None
    user_id_jwt_field: Optional[str] = None
    user_email_jwt_field: Optional[str] = None
    user_allowed_email_domain: Optional[str] = None
    user_roles_jwt_field: Optional[str] = None
    user_allowed_roles: Optional[List[str]] = None
    user_id_upsert: bool = Field(default=False, description="If user doesn't exist, upsert them into the db.")
    end_user_id_jwt_field: Optional[str] = None
    public_key_ttl: float = 600
    public_allowed_routes: List[str] = ["public_routes"]
    enforce_rbac: bool = False
    roles_jwt_field: Optional[str] = None  # v2 on role mappings
    role_mappings: Optional[List[RoleMapping]] = None
<<<<<<< HEAD
    object_id_jwt_field: Optional[str] = None  # can be either user / team, inferred from the role mapping
=======
    object_id_jwt_field: Optional[
        str
    ] = None  # can be either user / team, inferred from the role mapping
>>>>>>> 3a733090
    scope_mappings: Optional[List[ScopeMapping]] = None
    enforce_scope_based_access: bool = False
    enforce_team_based_model_access: bool = False
    custom_validate: Optional[Callable[..., Literal[True]]] = None

    def __init__(self, **kwargs: Any) -> None:
        # get the attribute names for this Pydantic model
        allowed_keys = self.__annotations__.keys()

        invalid_keys = set(kwargs.keys()) - allowed_keys
        user_roles_jwt_field = kwargs.get("user_roles_jwt_field")
        user_allowed_roles = kwargs.get("user_allowed_roles")
        object_id_jwt_field = kwargs.get("object_id_jwt_field")
        role_mappings = kwargs.get("role_mappings")
        scope_mappings = kwargs.get("scope_mappings")
        enforce_scope_based_access = kwargs.get("enforce_scope_based_access")
        custom_validate = kwargs.get("custom_validate")

        if custom_validate is not None:
            fn = get_instance_fn(custom_validate)
            validate_custom_validate_return_type(fn)
            kwargs["custom_validate"] = fn

        if invalid_keys:
            raise ValueError(
                f"Invalid arguments provided: {', '.join(invalid_keys)}. Allowed arguments are: {', '.join(allowed_keys)}."
            )
        if (user_roles_jwt_field is not None and user_allowed_roles is None) or (
            user_roles_jwt_field is None and user_allowed_roles is not None
        ):
            raise ValueError("user_allowed_roles must be provided if user_roles_jwt_field is set.")

        if object_id_jwt_field is not None and role_mappings is None:
            raise ValueError(
                "if object_id_jwt_field is set, role_mappings must also be set. Needed to infer if the caller is a user or team."
            )

        if scope_mappings is not None and not enforce_scope_based_access:
            raise ValueError("scope_mappings must be set if enforce_scope_based_access is true.")

        super().__init__(**kwargs)


class PrismaCompatibleUpdateDBModel(TypedDict, total=False):
    model_name: str
    litellm_params: str
    model_info: str
    updated_at: str
    updated_by: str


class SpecialManagementEndpointEnums(enum.Enum):
    DEFAULT_ORGANIZATION = "default_organization"


class TransformRequestBody(BaseModel):
    call_type: CallTypes
    request_body: dict


class DefaultInternalUserParams(LiteLLMPydanticObjectBase):
    """
    Default parameters to apply when a new user signs in via SSO or is created on the /user/new API endpoint
    """

    user_role: Optional[
        Literal[
            LitellmUserRoles.INTERNAL_USER,
            LitellmUserRoles.INTERNAL_USER_VIEW_ONLY,
            LitellmUserRoles.PROXY_ADMIN,
            LitellmUserRoles.PROXY_ADMIN_VIEW_ONLY,
        ]
    ] = Field(
        default=LitellmUserRoles.INTERNAL_USER,
        description="Default role assigned to new users created",
    )
    max_budget: Optional[float] = Field(
        default=None,
        description="Default maximum budget (in USD) for new users created",
    )
    budget_duration: Optional[str] = Field(
        default=None,
        description="Default budget duration for new users (e.g. 'daily', 'weekly', 'monthly')",
    )
    models: Optional[List[str]] = Field(default=None, description="Default list of models that new users can access")


class BaseDailySpendTransaction(TypedDict):
    date: str
    api_key: str
    model: str
    model_group: Optional[str]
    custom_llm_provider: Optional[str]

    # token count metrics
    prompt_tokens: int
    completion_tokens: int
    cache_read_input_tokens: int
    cache_creation_input_tokens: int

    # request level metrics
    spend: float
    api_requests: int
    successful_requests: int
    failed_requests: int


class DailyTeamSpendTransaction(BaseDailySpendTransaction):
    team_id: str


class DailyUserSpendTransaction(BaseDailySpendTransaction):
    user_id: str


class DailyTagSpendTransaction(BaseDailySpendTransaction):
    tag: str


class DBSpendUpdateTransactions(TypedDict):
    """
    Internal Data Structure for buffering spend updates in Redis or in memory before committing them to the database
    """

    user_list_transactions: Optional[Dict[str, float]]
    end_user_list_transactions: Optional[Dict[str, float]]
    key_list_transactions: Optional[Dict[str, float]]
    team_list_transactions: Optional[Dict[str, float]]
    team_member_list_transactions: Optional[Dict[str, float]]
    org_list_transactions: Optional[Dict[str, float]]


class SpendUpdateQueueItem(TypedDict, total=False):
    entity_type: Litellm_EntityType
    entity_id: str
    response_cost: Optional[float]


class LiteLLM_ManagedFileTable(LiteLLMPydanticObjectBase):
    unified_file_id: str
    file_object: OpenAIFileObject
    model_mappings: Dict[str, str]<|MERGE_RESOLUTION|>--- conflicted
+++ resolved
@@ -652,13 +652,9 @@
     allowed_cache_controls: Optional[list] = []
     config: Optional[dict] = {}
     permissions: Optional[dict] = {}
-<<<<<<< HEAD
-    model_max_budget: Optional[dict] = {}  # {"gpt-4": 5.0, "gpt-3.5-turbo": 5.0}, defaults to {}
-=======
     model_max_budget: Optional[
         dict
     ] = {}  # {"gpt-4": 5.0, "gpt-3.5-turbo": 5.0}, defaults to {}
->>>>>>> 3a733090
 
     model_config = ConfigDict(protected_namespaces=())
     model_rpm_limit: Optional[dict] = None
@@ -943,19 +939,12 @@
     alias: Optional[str] = None  # human-friendly alias
     blocked: bool = False  # allow/disallow requests for this end-user
     budget_id: Optional[str] = None  # give either a budget_id or max_budget
-<<<<<<< HEAD
-    allowed_model_region: Optional[AllowedModelRegion] = (
-        None  # require all user requests to use models in this specific region
-    )
-    default_model: Optional[str] = None  # if no equivalent model in allowed region - default all requests to this model
-=======
     allowed_model_region: Optional[
         AllowedModelRegion
     ] = None  # require all user requests to use models in this specific region
     default_model: Optional[
         str
     ] = None  # if no equivalent model in allowed region - default all requests to this model
->>>>>>> 3a733090
 
     @model_validator(mode="before")
     @classmethod
@@ -977,19 +966,12 @@
     blocked: bool = False  # allow/disallow requests for this end-user
     max_budget: Optional[float] = None
     budget_id: Optional[str] = None  # give either a budget_id or max_budget
-<<<<<<< HEAD
-    allowed_model_region: Optional[AllowedModelRegion] = (
-        None  # require all user requests to use models in this specific region
-    )
-    default_model: Optional[str] = None  # if no equivalent model in allowed region - default all requests to this model
-=======
     allowed_model_region: Optional[
         AllowedModelRegion
     ] = None  # require all user requests to use models in this specific region
     default_model: Optional[
         str
     ] = None  # if no equivalent model in allowed region - default all requests to this model
->>>>>>> 3a733090
 
 
 class DeleteCustomerRequest(LiteLLMPydanticObjectBase):
@@ -1125,13 +1107,9 @@
 
 class AddTeamCallback(LiteLLMPydanticObjectBase):
     callback_name: str
-<<<<<<< HEAD
-    callback_type: Optional[Literal["success", "failure", "success_and_failure"]] = "success_and_failure"
-=======
     callback_type: Optional[
         Literal["success", "failure", "success_and_failure"]
     ] = "success_and_failure"
->>>>>>> 3a733090
     callback_vars: Dict[str, str]
 
     @model_validator(mode="before")
@@ -1380,13 +1358,9 @@
     stored_in_db: Optional[bool]
     field_default_value: Any
     premium_field: bool = False
-<<<<<<< HEAD
-    nested_fields: Optional[List[FieldDetail]] = None  # For nested dictionary or Pydantic fields
-=======
     nested_fields: Optional[
         List[FieldDetail]
     ] = None  # For nested dictionary or Pydantic fields
->>>>>>> 3a733090
 
 
 class ConfigGeneralSettings(LiteLLMPydanticObjectBase):
@@ -1632,13 +1606,9 @@
     budget_id: Optional[str] = None
     created_at: datetime
     updated_at: datetime
-<<<<<<< HEAD
-    user: Optional[Any] = None  # You might want to replace 'Any' with a more specific type if available
-=======
     user: Optional[
         Any
     ] = None  # You might want to replace 'Any' with a more specific type if available
->>>>>>> 3a733090
     litellm_budget_table: Optional[LiteLLM_BudgetTable] = None
 
     model_config = ConfigDict(protected_namespaces=())
@@ -2234,13 +2204,9 @@
     """
 
     @classmethod
-<<<<<<< HEAD
-    def get_model_access_error_type_for_object(cls, object_type: Literal["key", "user", "team"]) -> "ProxyErrorTypes":
-=======
     def get_model_access_error_type_for_object(
         cls, object_type: Literal["key", "user", "team", "org"]
     ) -> "ProxyErrorTypes":
->>>>>>> 3a733090
         """
         Get the model access error type for object_type
         """
@@ -2396,13 +2362,9 @@
 # Organization Member Requests
 class OrganizationMemberAddRequest(OrgMemberAddRequest):
     organization_id: str
-<<<<<<< HEAD
-    max_budget_in_organization: Optional[float] = None  # Users max budget within the organization
-=======
     max_budget_in_organization: Optional[
         float
     ] = None  # Users max budget within the organization
->>>>>>> 3a733090
 
 
 class OrganizationMemberDeleteRequest(MemberDeleteRequest):
@@ -2711,13 +2673,9 @@
     enforce_rbac: bool = False
     roles_jwt_field: Optional[str] = None  # v2 on role mappings
     role_mappings: Optional[List[RoleMapping]] = None
-<<<<<<< HEAD
-    object_id_jwt_field: Optional[str] = None  # can be either user / team, inferred from the role mapping
-=======
     object_id_jwt_field: Optional[
         str
     ] = None  # can be either user / team, inferred from the role mapping
->>>>>>> 3a733090
     scope_mappings: Optional[List[ScopeMapping]] = None
     enforce_scope_based_access: bool = False
     enforce_team_based_model_access: bool = False
